[package]
name = "rnacos"
version = "0.7.2"
authors = ["heqingpan <heqingpan@126.com>"]
edition = "2018"
license = "Apache-2.0"
description = "Nacos server re-implemented in Rust."
homepage = "https://github.com/heqingpan/rnacos"
repository = "https://github.com/heqingpan/rnacos"
documentation = "https://docs.rs/rnacos/latest"
readme = "README.md"
keywords = ["nacos", "rnacos", "registry", "config"]
exclude = [
    ".github/*",
    "book/*",
    "deploy/*",
    "doc/*",
    "docker/*",
    "proto/*",
    "tools/*",
    "sdk-examples/*",
    "CHANGELOG.md",
    "Dockerfile",
    "test_cluster.sh",
    "integration_tests",
]

# See more keys and their definitions at https://doc.rust-lang.org/cargo/reference/manifest.html

[workspace]

members = [
    ".",
    "loadtest",
    "integration_tests/rust-client-test",
]

[[bin]]
name = "rnacos"
path = "src/main.rs"

[features]
default = []
debug=[]

[lints.clippy]
uninlined_format_args = "allow"

[dependencies]
mimalloc = { version = "0.1", features = ["secure"] }
serde = { version = "1", features = ["derive", "rc"] }
serde_json = "1"
serde_urlencoded = "0.7"
actix-web = "4"
actix-http = "3"
actix = "0.13"
actix-rt = "2"
actix-multipart = "0.6"
actix-multipart-derive = "0.6"
parse-size = "=1.0.0"
log = "0.4"
env_logger = "0.11"
env_logger_timezone_fmt = "0.1.1"
rust-crypto = "0.2"
tokio = { version = "1", features = ["full"] }
tokio-stream = "0.1"
chrono = { version = "0.4", features = ["serde"] }
flate2 = "1.0"

tonic = "0.4"

async-trait = "0.1"
anyhow = "1"
mime = "0.3"
lazy_static = "1.4"
dotenv = "0.15"
#rust-embed="6.6.1"
mime_guess = { version = "2" }
# db
rusqlite = { version = "0.25", features = ["bundled"] }
rsql_builder = "0.1.5"
inner-mem-cache = "0.1.7"
rnacos-web-dist-wrap = "=0.7.2"
nacos_rust_client = "0.3.2"
zip = "0.6"
tempfile = "3"

# sled db
sled = "0.34"

# protobuf serde
prost = "0.7"
prost-derive = "0.7"
prost-types = "0.7"

# bytes
bytes = "1"
byteorder = "1.4"
tracing = "0.1.29"
tracing-subscriber = { version = "0.3.0", features = ["env-filter"] }
# reqwest = { version = "0.11", features = ["json"], default-features = false }
async-raft-ext = "0.6.3"
thiserror = "1.0.20"
clap = { version = "4.5", features = ["derive"] }

#inject
bean_factory = "0.1.4"

futures-util = "0.3.29"
regex = "1"
captcha = "0.0.9"
ratelimiter-rs = "0.1.5"
base64 = "0.21.5"
aes = "0.8"
block-modes = "0.8"
cbc = "0.1.2"

quick-protobuf = "0.8.1"
binrw = "0.13.3"
binrw_derive = "0.13.3"
sysinfo = "0.30.12"
bcrypt = "0.15"
<<<<<<< HEAD
cargo-tarpaulin = "0.32.5"
=======
ldap3 = { version="0.11", default-features = false, features = ["tls-rustls"] }
reqwest = {version="0.11", default-features = false, features = ["stream", "rustls-tls", "json"]}
rand = "0.8"
serde_yml = "0.0.12"
>>>>>>> cc152de1

[target.'cfg(any(target_os = "linux", target_os = "macos", target_os="windows"))'.dependencies]
fs2 = "0.4.3"
dirs = "5.0"
bitflags = "2.6.0"

sqlx = { version = "0.6", features = ["runtime-tokio-rustls","mysql"] }

[dependencies.uuid]
version = "1.2.1"
features = [
    "v4",                # Lets you generate random UUIDs
    "fast-rng",          # Use a faster (but still sufficiently random) RNG
    "macro-diagnostics", # Enable better diagnostics for compile-time UUIDs
]

[build-dependencies]
#opt-level = 3
#strip = true
#lto = true<|MERGE_RESOLUTION|>--- conflicted
+++ resolved
@@ -120,14 +120,11 @@
 binrw_derive = "0.13.3"
 sysinfo = "0.30.12"
 bcrypt = "0.15"
-<<<<<<< HEAD
-cargo-tarpaulin = "0.32.5"
-=======
 ldap3 = { version="0.11", default-features = false, features = ["tls-rustls"] }
 reqwest = {version="0.11", default-features = false, features = ["stream", "rustls-tls", "json"]}
 rand = "0.8"
 serde_yml = "0.0.12"
->>>>>>> cc152de1
+cargo-tarpaulin = "0.32.5"
 
 [target.'cfg(any(target_os = "linux", target_os = "macos", target_os="windows"))'.dependencies]
 fs2 = "0.4.3"
