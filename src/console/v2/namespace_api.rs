--- conflicted
+++ resolved
@@ -1,11 +1,7 @@
 use crate::common::appdata::AppShareData;
 use crate::common::model::ApiResult;
-<<<<<<< HEAD
-//use crate::config::core::ConfigActor;
-=======
 use crate::common::string_utils::StringUtils;
 use crate::config::core::ConfigActor;
->>>>>>> f11ac65c
 use crate::console::model::NamespaceInfo;
 use crate::console::NamespaceUtils;
 //use actix::Addr;
@@ -26,7 +22,7 @@
 ) -> impl Responder {
     let mut param = param.0;
     if StringUtils::is_option_empty(&param.namespace_id) {
-        param.namespace_id = Some(Uuid::new_v4().to_string());
+        param.namespace_id = Some(Arc::new(Uuid::new_v4().to_string()));
     }
     match NamespaceUtils::add_namespace(&app_data, param).await {
         Ok(_) => HttpResponse::Ok().json(ApiResult::success(Some(true))),
